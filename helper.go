--- conflicted
+++ resolved
@@ -607,13 +607,8 @@
 		for i := 0; i < numOctets; i++ {
 			length <<= 8
 			if len(bytes) < 2+i+1 {
-<<<<<<< HEAD
-				// Invalid data, return something safe-ish
-				return len(bytes), len(bytes)
-=======
 				// Invalid data detected, return an error
 				return 0, 0, ErrInvalidPacketLength
->>>>>>> 4112b93a
 			}
 			length += int(bytes[2+i])
 		}
