// Copyright 2012-2014 The GoSNMP Authors. All rights reserved.  Use of this
// source code is governed by a BSD-style license that can be found in the
// LICENSE file.

// Copyright 2009 The Go Authors. All rights reserved.
// Use of this source code is governed by a BSD-style
// license that can be found in the LICENSE file.

package gosnmp

import (
	"bytes"
	"encoding/binary"
	"encoding/hex"
	"errors"
	"fmt"
	"math"
	"math/big"
	"net"
	"os"
	"strconv"
	"strings"
)

// variable struct is used by decodeValue(), which is used for debugging
type variable struct {
	Name  []int
	Type  Asn1BER
	Value interface{}
}

// -- helper functions (mostly) in alphabetical order --------------------------

// Check makes checking errors easy, so they actually get a minimal check
func (x *GoSNMP) Check(err error) {
	if err != nil {
		x.Logger.Print(err)
		os.Exit(1)
	}
}

func (x *GoSNMP) decodeValue(data []byte, msg string) (retVal *variable, err error) {
	if x.loggingEnabled {
		x.dumpBytes1(data, fmt.Sprintf("decodeValue: %s", msg), 16)
	}
	retVal = new(variable)

	switch Asn1BER(data[0]) {

	case Integer:
		// 0x02. signed
		if x.loggingEnabled {
			x.Logger.Print("decodeValue: type is Integer")
		}
		length, cursor := parseLength(data)
		var ret int
		var err error
		if ret, err = parseInt(data[cursor:length]); err != nil {
			if x.loggingEnabled {
				x.Logger.Printf("%v:", err)
			}
			return retVal, fmt.Errorf("bytes: % x err: %v", data, err)
		}
		retVal.Type = Integer
		retVal.Value = ret
	case OctetString:
		// 0x04
		if x.loggingEnabled {
			x.Logger.Print("decodeValue: type is OctetString")
		}
		length, cursor := parseLength(data)
		retVal.Type = OctetString
		retVal.Value = []byte(data[cursor:length])
	case Null:
		// 0x05
		if x.loggingEnabled {
			x.Logger.Print("decodeValue: type is Null")
		}
		retVal.Type = Null
		retVal.Value = nil
	case ObjectIdentifier:
		// 0x06
		if x.loggingEnabled {
			x.Logger.Print("decodeValue: type is ObjectIdentifier")
		}
		rawOid, _, err := x.parseRawField(data, "OID")
		if err != nil {
			return nil, fmt.Errorf("Error parsing OID Value: %s", err.Error())
		}
		var oid []int
		var ok bool
		if oid, ok = rawOid.([]int); !ok {
			return nil, fmt.Errorf("unable to type assert rawOid |%v| to []int", rawOid)
		}
		retVal.Type = ObjectIdentifier
		retVal.Value = oidToString(oid)
	case IPAddress:
		// 0x40
		if x.loggingEnabled {
			x.Logger.Print("decodeValue: type is IPAddress")
		}
		retVal.Type = IPAddress
		switch data[1] {
		case 4: // IPv4
			if len(data) < 6 {
				return nil, fmt.Errorf("not enough data for ipv4 address: %x", data)
			}
			retVal.Value = net.IPv4(data[2], data[3], data[4], data[5]).String()
		case 16: // IPv6
			if len(data) < 18 {
				return nil, fmt.Errorf("not enough data for ipv6 address: %x", data)
			}
			d := make(net.IP, 16)
			copy(d, data[2:17])
			retVal.Value = d.String()
		default:
			return nil, fmt.Errorf("got ipaddress len %d, expected 4 or 16", data[1])
		}
	case Counter32:
		// 0x41. unsigned
		if x.loggingEnabled {
			x.Logger.Print("decodeValue: type is Counter32")
		}
		length, cursor := parseLength(data)
		ret, err := parseUint(data[cursor:length])
		if err != nil {
			if x.loggingEnabled {
				x.Logger.Printf("decodeValue: err is %v", err)
			}
			break
		}
		retVal.Type = Counter32
		retVal.Value = ret
	case Gauge32:
		// 0x42. unsigned
		if x.loggingEnabled {
			x.Logger.Print("decodeValue: type is Gauge32")
		}
		length, cursor := parseLength(data)
		ret, err := parseUint(data[cursor:length])
		if err != nil {
			if x.loggingEnabled {
				x.Logger.Printf("decodeValue: err is %v", err)
			}
			break
		}
		retVal.Type = Gauge32
		retVal.Value = ret
	case TimeTicks:
		// 0x43
		if x.loggingEnabled {
			x.Logger.Print("decodeValue: type is TimeTicks")
		}
		length, cursor := parseLength(data)
		ret, err := parseInt(data[cursor:length])
		if err != nil {
			if x.loggingEnabled {
				x.Logger.Printf("decodeValue: err is %v", err)
			}
			break
		}
		retVal.Type = TimeTicks
		retVal.Value = ret
	case Counter64:
		// 0x46
		if x.loggingEnabled {
			x.Logger.Print("decodeValue: type is Counter64")
		}
		length, cursor := parseLength(data)
		ret, err := parseInt64(data[cursor:length])
		if err != nil {
			if x.loggingEnabled {
				x.Logger.Printf("decodeValue: err is %v", err)
			}
			break
		}
		retVal.Type = Counter64
		retVal.Value = ret
	case NoSuchObject:
		// 0x80
		if x.loggingEnabled {
			x.Logger.Print("decodeValue: type is NoSuchObject")
		}
		retVal.Type = NoSuchObject
		retVal.Value = nil
	case NoSuchInstance:
		// 0x81
		if x.loggingEnabled {
			x.Logger.Print("decodeValue: type is NoSuchInstance")
		}
		retVal.Type = NoSuchInstance
		retVal.Value = nil
	case EndOfMibView:
		// 0x82
		if x.loggingEnabled {
			x.Logger.Print("decodeValue: type is EndOfMibView")
		}
		retVal.Type = EndOfMibView
		retVal.Value = nil
	default:
		if x.loggingEnabled {
			x.Logger.Printf("decodeValue: type %x isn't implemented", data[0])
		}
		retVal.Type = UnknownType
		retVal.Value = nil
	}
	if x.loggingEnabled {
		x.Logger.Printf("decodeValue: value is %#v", retVal.Value)
	}
	return
}

// dump bytes in a format similar to Wireshark
func (x *GoSNMP) dumpBytes1(data []byte, msg string, maxlength int) {
	var buffer bytes.Buffer
	buffer.WriteString(msg)
	length := maxlength
	if len(data) < maxlength {
		length = len(data)
	}
	length *= 2 //One Byte Symobls Two Hex
	hexStr := hex.EncodeToString(data)
	for i := 0; length >= i+16; i += 16 {
		buffer.WriteString("\n")
		buffer.WriteString(strconv.Itoa(i / 2))
		buffer.WriteString("\t")
		buffer.WriteString(hexStr[i : i+2])
		buffer.WriteString(" ")
		buffer.WriteString(hexStr[i+2 : i+4])
		buffer.WriteString(" ")
		buffer.WriteString(hexStr[i+4 : i+6])
		buffer.WriteString(" ")
		buffer.WriteString(hexStr[i+6 : i+8])
		buffer.WriteString(" ")
		buffer.WriteString(hexStr[i+8 : i+10])
		buffer.WriteString(" ")
		buffer.WriteString(hexStr[i+10 : i+12])
		buffer.WriteString(" ")
		buffer.WriteString(hexStr[i+12 : i+14])
		buffer.WriteString(" ")
		buffer.WriteString(hexStr[i+14 : i+16])
	}
	leftOver := length % 16
	if leftOver != 0 {
		buffer.WriteString("\n")
		buffer.WriteString(strconv.Itoa((length - leftOver) / 2))
		buffer.WriteString("\t")
		for i := 0; leftOver >= i+2; i += 2 {
			buffer.WriteString(hexStr[i : i+2])
			buffer.WriteString(" ")
		}
	}
	buffer.WriteString("\n")
	if x.loggingEnabled {
		x.Logger.Print(buffer.String())
	}
}

// dump bytes in one row, up to about screen width. Returns a string
// rather than (dumpBytes1) writing to debugging log.
func dumpBytes2(desc string, bb []byte, cursor int) string {
	cursor = cursor - 4 // give some context to dump
	if cursor < 0 {
		cursor = 0
	}
	result := desc
	for i, b := range bb[cursor:] {
		if i > 30 { // about screen width...
			break
		}
		result += fmt.Sprintf(" %02x", b)
	}
	return result
}

func marshalUvarInt(x uint32) []byte {
	buf := make([]byte, 4)
	binary.BigEndian.PutUint32(buf, x)
	i := 0
	for ; i < 3; i++ {
		if buf[i] != 0 {
			break
		}
	}
	buf = buf[i:]
	// if the highest bit in buf is set and x is not negative - prepend a byte to make it positive
	if len(buf) > 0 && buf[0]&0x80 > 0 {
		buf = append([]byte{0}, buf...)
	}
	return buf
}

func marshalBase128Int(out *bytes.Buffer, n int64) (err error) {
	if n == 0 {
		err = out.WriteByte(0)
		return
	}

	l := 0
	for i := n; i > 0; i >>= 7 {
		l++
	}

	for i := l - 1; i >= 0; i-- {
		o := byte(n >> uint(i*7))
		o &= 0x7f
		if i != 0 {
			o |= 0x80
		}
		err = out.WriteByte(o)
		if err != nil {
			return
		}
	}

	return nil
}

// marshalInt16 builds a byte representation of
// a 16 bit int in BigEndian form.
// TODO add an error return, like other marshals
func marshalInt16(value int) (rs []byte) {
	if value <= 0xff {
		rs = []byte{byte(value)}
		return
	}
	if value > 0xff && value <= 0xffff {
		rs = []byte{byte(((value >> 8) & 0xff)), byte((value & 0xff))}
		return
	}
	return
}

// marshalLength builds a byte representation of length
//
// http://luca.ntop.org/Teaching/Appunti/asn1.html
//
// Length octets. There are two forms: short (for lengths between 0 and 127),
// and long definite (for lengths between 0 and 2^1008 -1).
//
// * Short form. One octet. Bit 8 has value "0" and bits 7-1 give the length.
// * Long form. Two to 127 octets. Bit 8 of first octet has value "1" and bits
//   7-1 give the number of additional length octets. Second and following
//   octets give the length, base 256, most significant digit first.
func marshalLength(length int) ([]byte, error) {
	// more convenient to pass length as int than uint64. Therefore check < 0
	if length < 0 {
		return nil, fmt.Errorf("length must be greater than zero")
	} else if length < 127 {
		return []byte{byte(length)}, nil
	}

	buf := new(bytes.Buffer)
	err := binary.Write(buf, binary.BigEndian, uint64(length))
	if err != nil {
		return nil, err
	}
	bufBytes := buf.Bytes()

	// strip leading zeros
	for idx, octect := range bufBytes {
		if octect != 00 {
			bufBytes = bufBytes[idx:len(bufBytes)]
			break
		}
	}

	header := []byte{byte(128 | len(bufBytes))}
	return append(header, bufBytes...), nil
}

func marshalObjectIdentifier(oid []int) (ret []byte, err error) {
	out := new(bytes.Buffer)
	if len(oid) < 2 || oid[0] > 6 || oid[1] >= 40 {
		return nil, errors.New("invalid object identifier")
	}

	err = out.WriteByte(byte(oid[0]*40 + oid[1]))
	if err != nil {
		return
	}
	for i := 2; i < len(oid); i++ {
		err = marshalBase128Int(out, int64(oid[i]))
		if err != nil {
			return
		}
	}

	ret = out.Bytes()
	return
}

func marshalOID(oid string) ([]byte, error) {
	var err error

	// Encode the oid
	oid = strings.Trim(oid, ".")
	oidParts := strings.Split(oid, ".")
	oidBytes := make([]int, len(oidParts))

	// Convert the string OID to an array of integers
	for i := 0; i < len(oidParts); i++ {
		oidBytes[i], err = strconv.Atoi(oidParts[i])
		if err != nil {
			return nil, fmt.Errorf("Unable to parse OID: %s\n", err.Error())
		}
	}

	mOid, err := marshalObjectIdentifier(oidBytes)

	if err != nil {
		return nil, fmt.Errorf("Unable to marshal OID: %s\n", err.Error())
	}

	return mOid, err
}

func oidToString(oid []int) (ret string) {
	oidAsString := make([]string, len(oid)+1)

	// used for appending of the first dot
	oidAsString[0] = ""
	for i := range oid {
		oidAsString[i+1] = strconv.Itoa(oid[i])
	}

	return strings.Join(oidAsString, ".")
}

// parseBase128Int parses a base-128 encoded int from the given offset in the
// given byte slice. It returns the value and the new offset.
func parseBase128Int(bytes []byte, initOffset int) (ret, offset int, err error) {
	offset = initOffset
	for shifted := 0; offset < len(bytes); shifted++ {
		if shifted > 4 {
			err = fmt.Errorf("Structural Error: base 128 integer too large")
			return
		}
		ret <<= 7
		b := bytes[offset]
		ret |= int(b & 0x7f)
		offset++
		if b&0x80 == 0 {
			return
		}
	}
	err = fmt.Errorf("Syntax Error: truncated base 128 integer")
	return
}

// parseBitString parses an ASN.1 bit string from the given byte slice and returns it.
func parseBitString(bytes []byte) (ret BitStringValue, err error) {
	if len(bytes) == 0 {
		err = errors.New("zero length BIT STRING")
		return
	}
	paddingBits := int(bytes[0])
	if paddingBits > 7 ||
		len(bytes) == 1 && paddingBits > 0 ||
		bytes[len(bytes)-1]&((1<<bytes[0])-1) != 0 {
		err = errors.New("invalid padding bits in BIT STRING")
		return
	}
	ret.BitLength = (len(bytes)-1)*8 - paddingBits
	ret.Bytes = bytes[1:]
	return
}

// parseInt64 treats the given bytes as a big-endian, signed integer and
// returns the result.
func parseInt64(bytes []byte) (ret int64, err error) {
	if len(bytes) > 8 {
		// We'll overflow an int64 in this case.
		err = errors.New("integer too large")
		return
	}
	for bytesRead := 0; bytesRead < len(bytes); bytesRead++ {
		ret <<= 8
		ret |= int64(bytes[bytesRead])
	}

	// Shift up and down in order to sign extend the result.
	ret <<= 64 - uint8(len(bytes))*8
	ret >>= 64 - uint8(len(bytes))*8
	return
}

// parseInt treats the given bytes as a big-endian, signed integer and returns
// the result.
func parseInt(bytes []byte) (int, error) {
	ret64, err := parseInt64(bytes)
	if err != nil {
		return 0, err
	}
	if ret64 != int64(int(ret64)) {
		return 0, errors.New("integer too large")
	}
	return int(ret64), nil
}

// parseLength parses and calculates an snmp packet length
//
// http://luca.ntop.org/Teaching/Appunti/asn1.html
//
// Length octets. There are two forms: short (for lengths between 0 and 127),
// and long definite (for lengths between 0 and 2^1008 -1).
//
// * Short form. One octet. Bit 8 has value "0" and bits 7-1 give the length.
// * Long form. Two to 127 octets. Bit 8 of first octet has value "1" and bits
//   7-1 give the number of additional length octets. Second and following
//   octets give the length, base 256, most significant digit first.
func parseLength(bytes []byte) (length int, cursor int) {
	if len(bytes) <= 2 {
		// handle null octet strings ie "0x04 0x00"
		cursor = 1
		length = 2
	} else if int(bytes[1]) <= 127 {
		length = int(bytes[1])
		length += 2
		cursor += 2
	} else {
		numOctets := int(bytes[1]) & 127
		for i := 0; i < numOctets; i++ {
			length <<= 8
			length += int(bytes[2+i])
		}
		length += 2 + numOctets
		cursor += 2 + numOctets
	}
	return length, cursor
}

// parseObjectIdentifier parses an OBJECT IDENTIFIER from the given bytes and
// returns it. An object identifier is a sequence of variable length integers
// that are assigned in a hierarchy.
func parseObjectIdentifier(bytes []byte) (s []int, err error) {
	if len(bytes) == 0 {
		err = fmt.Errorf("zero length OBJECT IDENTIFIER")
		return
	}

	// In the worst case, we get two elements from the first byte (which is
	// encoded differently) and then every varint is a single byte long.
	s = make([]int, len(bytes)+1)

	// The first byte is 40*value1 + value2:
	s[0] = int(bytes[0]) / 40
	s[1] = int(bytes[0]) % 40
	i := 2
	for offset := 1; offset < len(bytes); i++ {
		var v int
		v, offset, err = parseBase128Int(bytes, offset)
		if err != nil {
			return
		}
		s[i] = v
	}
	s = s[0:i]
	return
}

func (x *GoSNMP) parseRawField(data []byte, msg string) (interface{}, int, error) {
	x.dumpBytes1(data, fmt.Sprintf("parseRawField: %s", msg), 16)

	switch Asn1BER(data[0]) {
	case Integer:
		length, cursor := parseLength(data)
		i, err := parseInt(data[cursor:length])
		if err != nil {
			return nil, 0, fmt.Errorf("Unable to parse raw INTEGER: %x err: %v", data, err)
		}
		return i, length, nil
	case OctetString:
		length, cursor := parseLength(data)
		return string(data[cursor:length]), length, nil
	case ObjectIdentifier:
		length, cursor := parseLength(data)
		oid, err := parseObjectIdentifier(data[cursor:length])
		return oid, length, err
	}

	return nil, 0, fmt.Errorf("Unknown field type: %x\n", data[0])
}

// parseUint64 treats the given bytes as a big-endian, unsigned integer and returns
// the result.
func parseUint64(bytes []byte) (ret uint64, err error) {
	if len(bytes) > 8 {
		// We'll overflow a uint64 in this case.
		err = errors.New("integer too large")
		return
	}
	for bytesRead := 0; bytesRead < len(bytes); bytesRead++ {
		ret <<= 8
		ret |= uint64(bytes[bytesRead])
	}
	return
}

// parseUint treats the given bytes as a big-endian, signed integer and returns
// the result.
func parseUint(bytes []byte) (uint, error) {
	ret64, err := parseUint64(bytes)
	if err != nil {
		return 0, err
	}
	if ret64 != uint64(uint(ret64)) {
		return 0, errors.New("integer too large")
	}
	return uint(ret64), nil
}

// Issue 4389: math/big: add SetUint64 and Uint64 functions to *Int
//
// uint64ToBigInt copied from: http://github.com/cznic/mathutil/blob/master/mathutil.go#L341
//
// replace with Uint64ToBigInt or equivalent when using Go 1.1

var uint64ToBigIntDelta big.Int

func init() {
	uint64ToBigIntDelta.SetBit(&uint64ToBigIntDelta, 63, 1)
}

func uint64ToBigInt(n uint64) *big.Int {
	if n <= math.MaxInt64 {
		return big.NewInt(int64(n))
	}

	y := big.NewInt(int64(n - uint64(math.MaxInt64) - 1))
	return y.Add(y, &uint64ToBigIntDelta)
}

// -- Bit String ---------------------------------------------------------------

// BitStringValue is the structure to use when you want an ASN.1 BIT STRING type. A
// bit string is padded up to the nearest byte in memory and the number of
// valid bits is recorded. Padding bits will be zero.
type BitStringValue struct {
	Bytes     []byte // bits packed into bytes.
	BitLength int    // length in bits.
}

// At returns the bit at the given index. If the index is out of range it
// returns false.
func (b BitStringValue) At(i int) int {
	if i < 0 || i >= b.BitLength {
		return 0
	}
	x := i / 8
	y := 7 - uint(i%8)
	return int(b.Bytes[x]>>y) & 1
}

// RightAlign returns a slice where the padding bits are at the beginning. The
// slice may share memory with the BitString.
func (b BitStringValue) RightAlign() []byte {
	shift := uint(8 - (b.BitLength % 8))
	if shift == 8 || len(b.Bytes) == 0 {
		return b.Bytes
	}

	a := make([]byte, len(b.Bytes))
	a[0] = b.Bytes[0] >> shift
	for i := 1; i < len(b.Bytes); i++ {
		a[i] = b.Bytes[i-1] << (8 - shift)
		a[i] |= b.Bytes[i] >> shift
	}

	return a
}

// -- SnmpVersion --------------------------------------------------------------

func (s SnmpVersion) String() string {
	if s == Version1 {
		return "1"
	} else if s == Version2c {
		return "2c"
	}
<<<<<<< HEAD
	return "2c"
}

// 16bits int to byte BigEndian representation
func Int16ToBytes(value int) (rs []byte) {
	if value <= 0xff {
		rs = []byte{byte(value)}
		return
	}
	if value > 0xff && value < 0xffff {
		rs = []byte{byte(((value >> 8) & 0xff)), byte((value & 0xff))}
		return
	}

	return
=======
	return "3"
>>>>>>> fcc1ac03
}<|MERGE_RESOLUTION|>--- conflicted
+++ resolved
@@ -678,8 +678,7 @@
 	} else if s == Version2c {
 		return "2c"
 	}
-<<<<<<< HEAD
-	return "2c"
+	return "3"
 }
 
 // 16bits int to byte BigEndian representation
@@ -694,7 +693,4 @@
 	}
 
 	return
-=======
-	return "3"
->>>>>>> fcc1ac03
 }