// Copyright 2012-2018 The GoSNMP Authors. All rights reserved.  Use of this
// source code is governed by a BSD-style license that can be found in the
// LICENSE file.

// Copyright 2009 The Go Authors. All rights reserved.
// Use of this source code is governed by a BSD-style
// license that can be found in the LICENSE file.

package gosnmp

import (
	// "bytes"
	"bytes"
	"encoding/binary"
	"encoding/hex"
	"errors"
	"fmt"
	"log"
	"math"
	"math/big"
	"net"
	"os"
	"strconv"
	"strings"
)

// variable struct is used by decodeValue(), which is used for debugging
type variable struct {
	Name  []int
	Type  Asn1BER
	Value interface{}
}

// -- helper functions (mostly) in alphabetical order --------------------------

// Check makes checking errors easy, so they actually get a minimal check
func (x *GoSNMP) Check(err error) {
	if err != nil {
		x.Logger.Printf("Check: %v\n", err)
		os.Exit(1)
	}
}

// Check makes checking errors easy, so they actually get a minimal check
func (p *SnmpPacket) Check(err error) {
	if err != nil {
		p.Logger.Printf("Check: %v\n", err)
		os.Exit(1)
	}
}

// Check makes checking errors easy, so they actually get a minimal check
func (p *SnmpPDU) Check(err error) {
	if err != nil {
		p.Logger.Printf("Check: %v\n", err)
		os.Exit(1)
	}
}

// Check makes checking errors easy, so they actually get a minimal check
func Check(err error) {
	if err != nil {
		log.Fatalf("Check: %v\n", err)
	}
}

func (x *GoSNMP) decodeValue(data []byte, msg string) (retVal *variable, err error) {
	retVal = new(variable)

	// values matching this mask have the type in subsequent byte
	if data[0]&AsnExtensionID == AsnExtensionID {
		data = data[1:]
	}

	switch Asn1BER(data[0]) {

	case Integer:
		// 0x02. signed
		x.logPrint("decodeValue: type is Integer")
		length, cursor := parseLength(data)
		var ret int
		var err error
		if ret, err = parseInt(data[cursor:length]); err != nil {
			x.logPrintf("%v:", err)
			return retVal, fmt.Errorf("bytes: % x err: %v", data, err)
		}
		retVal.Type = Integer
		retVal.Value = ret
	case OctetString:
		// 0x04
		x.logPrint("decodeValue: type is OctetString")
		length, cursor := parseLength(data)
		retVal.Type = OctetString
		retVal.Value = []byte(data[cursor:length])
	case Null:
		// 0x05
		x.logPrint("decodeValue: type is Null")
		retVal.Type = Null
		retVal.Value = nil
	case ObjectIdentifier:
		// 0x06
		x.logPrint("decodeValue: type is ObjectIdentifier")
		rawOid, _, err := parseRawField(data, "OID")
		if err != nil {
			return nil, fmt.Errorf("Error parsing OID Value: %s", err.Error())
		}
		var oid []int
		var ok bool
		if oid, ok = rawOid.([]int); !ok {
			return nil, fmt.Errorf("unable to type assert rawOid |%v| to []int", rawOid)
		}
		retVal.Type = ObjectIdentifier
		retVal.Value = oidToString(oid)
	case IPAddress:
		// 0x40
		x.logPrint("decodeValue: type is IPAddress")
		retVal.Type = IPAddress
		switch data[1] {
		case 0: // real life, buggy devices returning bad data
			retVal.Value = nil
			return retVal, nil
		case 4: // IPv4
			if len(data) < 6 {
				return nil, fmt.Errorf("not enough data for ipv4 address: %x", data)
			}
			retVal.Value = net.IPv4(data[2], data[3], data[4], data[5]).String()
		case 16: // IPv6
			if len(data) < 18 {
				return nil, fmt.Errorf("not enough data for ipv6 address: %x", data)
			}
			d := make(net.IP, 16)
			copy(d, data[2:17])
			retVal.Value = d.String()
		default:
			return nil, fmt.Errorf("got ipaddress len %d, expected 4 or 16", data[1])
		}
	case Counter32:
		// 0x41. unsigned
		x.logPrint("decodeValue: type is Counter32")
		length, cursor := parseLength(data)
		ret, err := parseUint(data[cursor:length])
		if err != nil {
			x.logPrintf("decodeValue: err is %v", err)
			break
		}
		retVal.Type = Counter32
		retVal.Value = ret
	case Gauge32:
		// 0x42. unsigned
		x.logPrint("decodeValue: type is Gauge32")
		length, cursor := parseLength(data)
		ret, err := parseUint(data[cursor:length])
		if err != nil {
			x.logPrintf("decodeValue: err is %v", err)
			break
		}
		retVal.Type = Gauge32
		retVal.Value = ret
	case TimeTicks:
		// 0x43
		x.logPrint("decodeValue: type is TimeTicks")
		length, cursor := parseLength(data)
		ret, err := parseUint(data[cursor:length])
		if err != nil {
			x.logPrintf("decodeValue: err is %v", err)
			break
		}
		retVal.Type = TimeTicks
<<<<<<< HEAD
		retVal.Value = ret
	case Opaque:
		// 0x44
		x.logPrint("decodeValue: type is Opaque")
		length, cursor := parseLength(data)
		opaqueData := data[cursor:length]
		// recursively decode opaque data
		return x.decodeValue(opaqueData, msg)
=======
		retVal.Value = uint32(ret)
>>>>>>> e758dda1
	case Counter64:
		// 0x46
		x.logPrint("decodeValue: type is Counter64")
		length, cursor := parseLength(data)
		ret, err := parseUint64(data[cursor:length])
		if err != nil {
			x.logPrintf("decodeValue: err is %v", err)
			break
		}
		retVal.Type = Counter64
		retVal.Value = ret
	case OpaqueFloat:
		// 0x78
		x.logPrint("decodeValue: type is OpaqueFloat")
		length, cursor := parseLength(data)
		retVal.Type = OpaqueFloat
		retVal.Value, err = parseFloat32(data[cursor:length])
	case OpaqueDouble:
		// 0x79
		x.logPrint("decodeValue: type is OpaqueDouble")
		length, cursor := parseLength(data)
		retVal.Type = OpaqueDouble
		retVal.Value, err = parseFloat64(data[cursor:length])
	case NoSuchObject:
		// 0x80
		x.logPrint("decodeValue: type is NoSuchObject")
		retVal.Type = NoSuchObject
		retVal.Value = nil
	case NoSuchInstance:
		// 0x81
		x.logPrint("decodeValue: type is NoSuchInstance")
		retVal.Type = NoSuchInstance
		retVal.Value = nil
	case EndOfMibView:
		// 0x82
		x.logPrint("decodeValue: type is EndOfMibView")
		retVal.Type = EndOfMibView
		retVal.Value = nil
	default:
		x.logPrintf("decodeValue: type %x isn't implemented", data[0])
		retVal.Type = UnknownType
		retVal.Value = nil
	}
	x.logPrintf("decodeValue: value is %#v", retVal.Value)
	return
}

// dump bytes in a format similar to Wireshark
func dumpBytes1(data []byte, msg string, maxlength int) {
	var buffer bytes.Buffer
	buffer.WriteString(msg)
	length := maxlength
	if len(data) < maxlength {
		length = len(data)
	}
	length *= 2 //One Byte Symobls Two Hex
	hexStr := hex.EncodeToString(data)
	for i := 0; length >= i+16; i += 16 {
		buffer.WriteString("\n")
		buffer.WriteString(strconv.Itoa(i / 2))
		buffer.WriteString("\t")
		buffer.WriteString(hexStr[i : i+2])
		buffer.WriteString(" ")
		buffer.WriteString(hexStr[i+2 : i+4])
		buffer.WriteString(" ")
		buffer.WriteString(hexStr[i+4 : i+6])
		buffer.WriteString(" ")
		buffer.WriteString(hexStr[i+6 : i+8])
		buffer.WriteString(" ")
		buffer.WriteString(hexStr[i+8 : i+10])
		buffer.WriteString(" ")
		buffer.WriteString(hexStr[i+10 : i+12])
		buffer.WriteString(" ")
		buffer.WriteString(hexStr[i+12 : i+14])
		buffer.WriteString(" ")
		buffer.WriteString(hexStr[i+14 : i+16])
	}
	leftOver := length % 16
	if leftOver != 0 {
		buffer.WriteString("\n")
		buffer.WriteString(strconv.Itoa((length - leftOver) / 2))
		buffer.WriteString("\t")
		for i := 0; leftOver >= i+2; i += 2 {
			buffer.WriteString(hexStr[i : i+2])
			buffer.WriteString(" ")
		}
	}
	buffer.WriteString("\n")
}

// dump bytes in one row, up to about screen width. Returns a string
// rather than (dumpBytes1) writing to debugging log.
func dumpBytes2(desc string, bb []byte, cursor int) string {
	cursor = cursor - 4 // give some context to dump
	if cursor < 0 {
		cursor = 0
	}
	result := desc
	for i, b := range bb[cursor:] {
		if i > 30 { // about screen width...
			break
		}
		result += fmt.Sprintf(" %02x", b)
	}
	return result
}

func checkByteEquality2(a, b []byte) bool {

	if a == nil && b == nil {
		return true
	}

	if a == nil || b == nil {
		return false
	}

	if len(a) != len(b) {
		return false
	}

	for i := range a {
		if a[i] != b[i] {
			return false
		}
	}

	return true
}

func marshalUvarInt(x uint32) []byte {
	buf := make([]byte, 4)
	binary.BigEndian.PutUint32(buf, x)
	i := 0
	for ; i < 3; i++ {
		if buf[i] != 0 {
			break
		}
	}
	buf = buf[i:]
	// if the highest bit in buf is set and x is not negative - prepend a byte to make it positive
	if len(buf) > 0 && buf[0]&0x80 > 0 {
		buf = append([]byte{0}, buf...)
	}
	return buf
}

func marshalBase128Int(out *bytes.Buffer, n int64) (err error) {
	if n == 0 {
		err = out.WriteByte(0)
		return
	}

	l := 0
	for i := n; i > 0; i >>= 7 {
		l++
	}

	for i := l - 1; i >= 0; i-- {
		o := byte(n >> uint(i*7))
		o &= 0x7f
		if i != 0 {
			o |= 0x80
		}
		err = out.WriteByte(o)
		if err != nil {
			return
		}
	}

	return nil
}

// marshalInteger builds a byte representation of
// a 32 bit int in BigEndian form.
func marshalInteger(value int) ([]byte, error) {
	return marshalUint32(uint32(value))
}

// Counter32, Gauge32, TimeTicks, Unsigned32
func marshalUint32(v interface{}) ([]byte, error) {
	bs := make([]byte, 4)
	source := v.(uint32)
	binary.BigEndian.PutUint32(bs, source) // will panic on failure
	// truncate leading zeros. Cleaner technique?
	if source <= 0xff {
		return bs[3:], nil
	}
	if source <= 0xffff {
		return bs[2:], nil
	}
	if source <= 0xffffff {
		return bs[1:], nil
	}
	return bs, nil
}

// marshalLength builds a byte representation of length
//
// http://luca.ntop.org/Teaching/Appunti/asn1.html
//
// Length octets. There are two forms: short (for lengths between 0 and 127),
// and long definite (for lengths between 0 and 2^1008 -1).
//
// * Short form. One octet. Bit 8 has value "0" and bits 7-1 give the length.
// * Long form. Two to 127 octets. Bit 8 of first octet has value "1" and bits
//   7-1 give the number of additional length octets. Second and following
//   octets give the length, base 256, most significant digit first.
func marshalLength(length int) ([]byte, error) {
	// more convenient to pass length as int than uint64. Therefore check < 0
	if length < 0 {
		return nil, fmt.Errorf("length must be greater than zero")
	} else if length < 127 {
		return []byte{byte(length)}, nil
	}

	buf := new(bytes.Buffer)
	err := binary.Write(buf, binary.BigEndian, uint64(length))
	if err != nil {
		return nil, err
	}
	bufBytes := buf.Bytes()

	// strip leading zeros
	for idx, octect := range bufBytes {
		if octect != 00 {
			bufBytes = bufBytes[idx:len(bufBytes)]
			break
		}
	}

	header := []byte{byte(128 | len(bufBytes))}
	return append(header, bufBytes...), nil
}

func marshalObjectIdentifier(oid []int) (ret []byte, err error) {
	out := new(bytes.Buffer)
	if len(oid) < 2 || oid[0] > 6 || oid[1] >= 40 {
		return nil, errors.New("invalid object identifier")
	}

	err = out.WriteByte(byte(oid[0]*40 + oid[1]))
	if err != nil {
		return
	}
	for i := 2; i < len(oid); i++ {
		err = marshalBase128Int(out, int64(oid[i]))
		if err != nil {
			return
		}
	}

	ret = out.Bytes()
	return
}

func marshalOID(oid string) ([]byte, error) {
	var err error

	// Encode the oid
	oid = strings.Trim(oid, ".")
	oidParts := strings.Split(oid, ".")
	oidBytes := make([]int, len(oidParts))

	// Convert the string OID to an array of integers
	for i := 0; i < len(oidParts); i++ {
		oidBytes[i], err = strconv.Atoi(oidParts[i])
		if err != nil {
			return nil, fmt.Errorf("Unable to parse OID: %s\n", err.Error())
		}
	}

	mOid, err := marshalObjectIdentifier(oidBytes)

	if err != nil {
		return nil, fmt.Errorf("Unable to marshal OID: %s\n", err.Error())
	}

	return mOid, err
}

func oidToString(oid []int) (ret string) {
	oidAsString := make([]string, len(oid)+1)

	// used for appending of the first dot
	oidAsString[0] = ""
	for i := range oid {
		oidAsString[i+1] = strconv.Itoa(oid[i])
	}

	return strings.Join(oidAsString, ".")
}

// TODO no tests
func ipv4toBytes(ip net.IP) []byte {
	return []byte(ip)[12:]
}

// parseBase128Int parses a base-128 encoded int from the given offset in the
// given byte slice. It returns the value and the new offset.
func parseBase128Int(bytes []byte, initOffset int) (ret, offset int, err error) {
	offset = initOffset
	for shifted := 0; offset < len(bytes); shifted++ {
		if shifted > 4 {
			err = fmt.Errorf("Structural Error: base 128 integer too large")
			return
		}
		ret <<= 7
		b := bytes[offset]
		ret |= int(b & 0x7f)
		offset++
		if b&0x80 == 0 {
			return
		}
	}
	err = fmt.Errorf("Syntax Error: truncated base 128 integer")
	return
}

// parseBitString parses an ASN.1 bit string from the given byte slice and returns it.
func parseBitString(bytes []byte) (ret BitStringValue, err error) {
	if len(bytes) == 0 {
		err = errors.New("zero length BIT STRING")
		return
	}
	paddingBits := int(bytes[0])
	if paddingBits > 7 ||
		len(bytes) == 1 && paddingBits > 0 ||
		bytes[len(bytes)-1]&((1<<bytes[0])-1) != 0 {
		err = errors.New("invalid padding bits in BIT STRING")
		return
	}
	ret.BitLength = (len(bytes)-1)*8 - paddingBits
	ret.Bytes = bytes[1:]
	return
}

// parseInt64 treats the given bytes as a big-endian, signed integer and
// returns the result.
func parseInt64(bytes []byte) (ret int64, err error) {
	if len(bytes) > 8 {
		// We'll overflow an int64 in this case.
		err = errors.New("integer too large")
		return
	}
	for bytesRead := 0; bytesRead < len(bytes); bytesRead++ {
		ret <<= 8
		ret |= int64(bytes[bytesRead])
	}

	// Shift up and down in order to sign extend the result.
	ret <<= 64 - uint8(len(bytes))*8
	ret >>= 64 - uint8(len(bytes))*8
	return
}

// parseInt treats the given bytes as a big-endian, signed integer and returns
// the result.
func parseInt(bytes []byte) (int, error) {
	ret64, err := parseInt64(bytes)
	if err != nil {
		return 0, err
	}
	if ret64 != int64(int(ret64)) {
		return 0, errors.New("integer too large")
	}
	return int(ret64), nil
}

// parseLength parses and calculates an snmp packet length
//
// http://luca.ntop.org/Teaching/Appunti/asn1.html
//
// Length octets. There are two forms: short (for lengths between 0 and 127),
// and long definite (for lengths between 0 and 2^1008 -1).
//
// * Short form. One octet. Bit 8 has value "0" and bits 7-1 give the length.
// * Long form. Two to 127 octets. Bit 8 of first octet has value "1" and bits
//   7-1 give the number of additional length octets. Second and following
//   octets give the length, base 256, most significant digit first.
func parseLength(bytes []byte) (length int, cursor int) {
	if len(bytes) <= 2 {
		// handle null octet strings ie "0x04 0x00"
		cursor = len(bytes)
		length = len(bytes)
	} else if int(bytes[1]) <= 127 {
		length = int(bytes[1])
		length += 2
		cursor += 2
	} else {
		numOctets := int(bytes[1]) & 127
		for i := 0; i < numOctets; i++ {
			length <<= 8
			length += int(bytes[2+i])
		}
		length += 2 + numOctets
		cursor += 2 + numOctets
	}
	return length, cursor
}

// parseObjectIdentifier parses an OBJECT IDENTIFIER from the given bytes and
// returns it. An object identifier is a sequence of variable length integers
// that are assigned in a hierarchy.
func parseObjectIdentifier(bytes []byte) (s []int, err error) {
	if len(bytes) == 0 {
		err = fmt.Errorf("zero length OBJECT IDENTIFIER")
		return
	}

	// In the worst case, we get two elements from the first byte (which is
	// encoded differently) and then every varint is a single byte long.
	s = make([]int, len(bytes)+1)

	// The first byte is 40*value1 + value2:
	s[0] = int(bytes[0]) / 40
	s[1] = int(bytes[0]) % 40
	i := 2
	for offset := 1; offset < len(bytes); i++ {
		var v int
		v, offset, err = parseBase128Int(bytes, offset)
		if err != nil {
			return
		}
		s[i] = v
	}
	s = s[0:i]
	return
}

func parseRawField(data []byte, msg string) (interface{}, int, error) {
	switch Asn1BER(data[0]) {
	case Integer:
		length, cursor := parseLength(data)
		i, err := parseInt(data[cursor:length])
		if err != nil {
			return nil, 0, fmt.Errorf("Unable to parse raw INTEGER: %x err: %v", data, err)
		}
		return i, length, nil
	case OctetString:
		length, cursor := parseLength(data)
		return string(data[cursor:length]), length, nil
	case ObjectIdentifier:
		length, cursor := parseLength(data)
		oid, err := parseObjectIdentifier(data[cursor:length])
		return oid, length, err
	case IPAddress:
		length, _ := parseLength(data)
		switch data[1] {
		case 0: // real life, buggy devices returning bad data
			return nil, length, nil
		case 4: // IPv4
			if len(data) < 6 {
				return nil, 0, fmt.Errorf("not enough data for ipv4 address: %x", data)
			}
			return net.IPv4(data[2], data[3], data[4], data[5]).String(), length, nil
		default:
			return nil, 0, fmt.Errorf("got ipaddress len %d, expected 4", data[1])
		}
	case TimeTicks:
		length, cursor := parseLength(data)
		ret, err := parseUint(data[cursor:length])
		if err != nil {
			return nil, 0, fmt.Errorf("Error in parseUint: %s", err)
		}
		return ret, length, nil
	}

	return nil, 0, fmt.Errorf("Unknown field type: %x\n", data[0])
}

// parseUint64 treats the given bytes as a big-endian, unsigned integer and returns
// the result.
func parseUint64(bytes []byte) (ret uint64, err error) {
	if len(bytes) > 9 || (len(bytes) > 8 && bytes[0] != 0x0) {
		// We'll overflow a uint64 in this case.
		err = errors.New("integer too large")
		return
	}
	for bytesRead := 0; bytesRead < len(bytes); bytesRead++ {
		ret <<= 8
		ret |= uint64(bytes[bytesRead])
	}
	return
}

// parseUint treats the given bytes as a big-endian, signed integer and returns
// the result.
func parseUint(bytes []byte) (uint, error) {
	ret64, err := parseUint64(bytes)
	if err != nil {
		return 0, err
	}
	if ret64 != uint64(uint(ret64)) {
		return 0, errors.New("integer too large")
	}
	return uint(ret64), nil
}

func parseFloat32(bytes []byte) (ret float32, err error) {
	if len(bytes) > 4 {
		// We'll overflow a uint64 in this case.
		err = errors.New("float too large")
		return
	}
	ret = math.Float32frombits(binary.BigEndian.Uint32(bytes))
	return
}

func parseFloat64(bytes []byte) (ret float64, err error) {
	if len(bytes) > 8 {
		// We'll overflow a uint64 in this case.
		err = errors.New("float too large")
		return
	}
	ret = math.Float64frombits(binary.BigEndian.Uint64(bytes))
	return
}

// Issue 4389: math/big: add SetUint64 and Uint64 functions to *Int
//
// uint64ToBigInt copied from: http://github.com/cznic/mathutil/blob/master/mathutil.go#L341
//
// replace with Uint64ToBigInt or equivalent when using Go 1.1

var uint64ToBigIntDelta big.Int

func init() {
	uint64ToBigIntDelta.SetBit(&uint64ToBigIntDelta, 63, 1)
}

func uint64ToBigInt(n uint64) *big.Int {
	if n <= math.MaxInt64 {
		return big.NewInt(int64(n))
	}

	y := big.NewInt(int64(n - uint64(math.MaxInt64) - 1))
	return y.Add(y, &uint64ToBigIntDelta)
}

// -- Bit String ---------------------------------------------------------------

// BitStringValue is the structure to use when you want an ASN.1 BIT STRING type. A
// bit string is padded up to the nearest byte in memory and the number of
// valid bits is recorded. Padding bits will be zero.
type BitStringValue struct {
	Bytes     []byte // bits packed into bytes.
	BitLength int    // length in bits.
}

// At returns the bit at the given index. If the index is out of range it
// returns false.
func (b BitStringValue) At(i int) int {
	if i < 0 || i >= b.BitLength {
		return 0
	}
	x := i / 8
	y := 7 - uint(i%8)
	return int(b.Bytes[x]>>y) & 1
}

// RightAlign returns a slice where the padding bits are at the beginning. The
// slice may share memory with the BitString.
func (b BitStringValue) RightAlign() []byte {
	shift := uint(8 - (b.BitLength % 8))
	if shift == 8 || len(b.Bytes) == 0 {
		return b.Bytes
	}

	a := make([]byte, len(b.Bytes))
	a[0] = b.Bytes[0] >> shift
	for i := 1; i < len(b.Bytes); i++ {
		a[i] = b.Bytes[i-1] << (8 - shift)
		a[i] |= b.Bytes[i] >> shift
	}

	return a
}

// -- SnmpVersion --------------------------------------------------------------

func (s SnmpVersion) String() string {
	if s == Version1 {
		return "1"
	} else if s == Version2c {
		return "2c"
	}
	return "3"
}<|MERGE_RESOLUTION|>--- conflicted
+++ resolved
@@ -166,7 +166,6 @@
 			break
 		}
 		retVal.Type = TimeTicks
-<<<<<<< HEAD
 		retVal.Value = ret
 	case Opaque:
 		// 0x44
@@ -175,9 +174,6 @@
 		opaqueData := data[cursor:length]
 		// recursively decode opaque data
 		return x.decodeValue(opaqueData, msg)
-=======
-		retVal.Value = uint32(ret)
->>>>>>> e758dda1
 	case Counter64:
 		// 0x46
 		x.logPrint("decodeValue: type is Counter64")
@@ -351,10 +347,10 @@
 	return nil
 }
 
-// marshalInteger builds a byte representation of
-// a 32 bit int in BigEndian form.
-func marshalInteger(value int) ([]byte, error) {
-	return marshalUint32(uint32(value))
+// marshalInt16 builds a byte representation of
+// a 16 bit int in BigEndian form.
+func marshalInt16(value int) (rs []byte, err error) {
+	if value <= 0xff {
 }
 
 // Counter32, Gauge32, TimeTicks, Unsigned32
