--- conflicted
+++ resolved
@@ -107,13 +107,6 @@
 	allReqIDs := make([]uint32, 0, x.Retries+1)
 	for retries := 0; ; retries++ {
 		if retries > 0 {
-<<<<<<< HEAD
-			if retries > x.Retries || time.Now().After(finalDeadline) {
-				err = fmt.Errorf("Request timeout (after %d retries)", retries-1)
-				break
-			}
-			slog.Printf("Retry number %d. Last error was: %v", retries, err)
-=======
 			slog.Printf("Retry number %d. Last error was: %v", retries, err)
 			if time.Now().After(finalDeadline) {
 				err = fmt.Errorf("Request timeout (after %d retries)", retries-1)
@@ -123,7 +116,6 @@
 				// Report last error
 				break
 			}
->>>>>>> 2e47365f
 		}
 		err = nil
 
