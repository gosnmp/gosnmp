--- conflicted
+++ resolved
@@ -344,14 +344,11 @@
 				}
 				if packetOut.ContextEngineID == "" {
 					packetOut.ContextEngineID = result.ContextEngineID
-<<<<<<< HEAD
 					packetOut.ContextName = result.ContextName
-=======
-				}
-				if x.ContextEngineID == "" {
+				}
+				/*if x.ContextEngineID == "" {
 					x.ContextEngineID = result.ContextEngineID
->>>>>>> e958f1b5
-				}
+				}*/
 
 			}
 		}
@@ -387,15 +384,12 @@
 			pktSecParams.AuthoritativeEngineID = secParams.AuthoritativeEngineID
 			pktSecParams.AuthoritativeEngineBoots = secParams.AuthoritativeEngineBoots
 			pktSecParams.AuthoritativeEngineTime = secParams.AuthoritativeEngineTime
-<<<<<<< HEAD
 			pktSecParams.AuthenticationParameters = ""
 			pktSecParams.PrivacyParameters = []byte{}
 			packetOut.ContextName = result.ContextName
 			packetOut.ContextEngineID = secParams.AuthoritativeEngineID
-=======
 			//packetOut.ContextName = result.ContextName
 			//packetOut.ContextEngineID = result.ContextEngineID
->>>>>>> e958f1b5
 
 			return x.sendOneRequest(pdus, packetOut)
 		}
