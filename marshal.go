--- conflicted
+++ resolved
@@ -569,15 +569,12 @@
 		err := binary.Write(buf, binary.BigEndian, packet.RequestID)
 		if err != nil {
 			return nil, fmt.Errorf("unable to marshal OID: %w", err)
-<<<<<<< HEAD
 		}
 
 		// error status
 		errorStatus, err := marshalUint32(uint8(packet.Error))
 		if err != nil {
 			return nil, fmt.Errorf("marshalPDU: unable to marshal errorStatus to uint32: %w", err)
-=======
->>>>>>> fba6c6cf
 		}
 
 		buf.Write([]byte{2, byte(len(errorStatus))})
