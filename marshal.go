--- conflicted
+++ resolved
@@ -12,7 +12,6 @@
 	"fmt"
 	"io"
 	"net"
-	"reflect"
 	"runtime"
 	"strings"
 	"sync/atomic"
@@ -635,18 +634,14 @@
 		// Number
 		var intBytes []byte
 		switch value := pdu.Value.(type) {
-		case uint32, uint:
+		case uint32:
 			intBytes, err = marshalUint32(value)
 			pdu.Check(err)
 		case uint:
 			intBytes, err = marshalUint32(uint32(value))
 			pdu.Check(err)
 		default:
-<<<<<<< HEAD
-			return nil, fmt.Errorf("Unable to marshal pdu.Type %v; unknown pdu.Value %T(%v)", pdu.Type, pdu.Value, pdu.Value)
-=======
-			return nil, fmt.Errorf("unable to marshal pdu.Type %v; unknown pdu.Value %v[type=%v]", pdu.Type, pdu.Value, reflect.TypeOf(pdu.Value))
->>>>>>> b45a3945
+			return nil, fmt.Errorf("unable to marshal pdu.Type %v; unknown pdu.Value %v[type=%T]", pdu.Type, pdu.Value, pdu.Value)
 		}
 		tmpBuf.Write([]byte{byte(pdu.Type), byte(len(intBytes))})
 		tmpBuf.Write(intBytes)
@@ -860,11 +855,7 @@
 	x.logPrintf("UnmarshalPayload Meet PDUType %#x. Offset %v", requestType, cursor)
 	switch requestType {
 	// known, supported types
-<<<<<<< HEAD
-	case GetResponse, GetNextRequest, GetBulkRequest, Report, SNMPv2Trap, InformRequest:
-=======
 	case GetResponse, GetNextRequest, GetBulkRequest, Report, SNMPv2Trap, GetRequest, SetRequest, InformRequest:
->>>>>>> b45a3945
 		response.PDUType = requestType
 		err = x.unmarshalResponse(packet[cursor:], response)
 		if err != nil {
