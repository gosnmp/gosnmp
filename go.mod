--- conflicted
+++ resolved
@@ -1,16 +1,8 @@
-<<<<<<< HEAD
-module github.com/gosnmp/gosnmp
-=======
-module github.com/twsnmp/gosnmp
->>>>>>> f69f8398
+module github.com/fakiot/gosnmp
 
 go 1.14
 
 require (
 	github.com/golang/mock v1.4.4
-<<<<<<< HEAD
 	github.com/stretchr/testify v1.7.0
-=======
-	github.com/stretchr/testify v1.6.1
->>>>>>> f69f8398
 )