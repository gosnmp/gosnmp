// Copyright 2012 The GoSNMP Authors. All rights reserved.  Use of this
// source code is governed by a BSD-style license that can be found in the
// LICENSE file.

// The purpose of these tests is to validate gosnmp's public APIs.
//
// IMPORTANT: If you're modifying _any_ existing code in this file, you
// should be asking yourself about API compatibility!

// +build all api

package gosnmp_test // force external view

import (
	"io/ioutil"
	"log"
	"net"
	"testing"
	"time"

<<<<<<< HEAD
	"github.com/gosnmp/gosnmp"
=======
	"github.com/twsnmp/gosnmp"
>>>>>>> f69f8398
)

func TestAPIConfigTypes(t *testing.T) {
	g := &gosnmp.GoSNMP{}
	g.Target = ""
	g.Port = 0
	g.Community = ""
	g.Version = gosnmp.Version1
	g.Version = gosnmp.Version2c
	g.Timeout = time.Duration(0)
	g.Retries = 0
	g.MaxOids = 0
	g.MaxRepetitions = 0
	g.NonRepeaters = 0
	g.Logger = gosnmp.NewLogger(log.New(ioutil.Discard, "", 0))
	var c net.Conn
	c = g.Conn
	_ = c
}

func TestAPIDefault(t *testing.T) {
	var g *gosnmp.GoSNMP
	g = gosnmp.Default
	_ = g
}

func TestAPIConnectMethodSignature(t *testing.T) {
	var f func() error
	f = gosnmp.Default.Connect
	_ = f
}

func TestAPIGetMethodSignature(t *testing.T) {
	var f func([]string) (*gosnmp.SnmpPacket, error)
	f = gosnmp.Default.Get
	_ = f
}

func TestAPISetMethodSignature(t *testing.T) {
	var f func([]gosnmp.SnmpPDU) (*gosnmp.SnmpPacket, error)
	f = gosnmp.Default.Set
	_ = f
}

func TestAPIGetNextMethodSignature(t *testing.T) {
	var f func([]string) (*gosnmp.SnmpPacket, error)
	f = gosnmp.Default.GetNext
	_ = f
}

func TestAPIBulkWalkMethodSignature(t *testing.T) {
	var f func(string, gosnmp.WalkFunc) error
	f = gosnmp.Default.BulkWalk
	_ = f
}

func TestAPIBulkWalkAllMethodSignature(t *testing.T) {
	var f func(string) ([]gosnmp.SnmpPDU, error)
	f = gosnmp.Default.BulkWalkAll
	_ = f
}

func TestAPIWalkMethodSignature(t *testing.T) {
	var f func(string, gosnmp.WalkFunc) error
	f = gosnmp.Default.Walk
	_ = f
}

func TestAPIWalkAllMethodSignature(t *testing.T) {
	var f func(string) ([]gosnmp.SnmpPDU, error)
	f = gosnmp.Default.WalkAll
	_ = f
}

func TestAPIWalkFuncSignature(t *testing.T) {
	var f gosnmp.WalkFunc
	f = func(du gosnmp.SnmpPDU) (err error) { return }
	_ = f
}<|MERGE_RESOLUTION|>--- conflicted
+++ resolved
@@ -18,11 +18,7 @@
 	"testing"
 	"time"
 
-<<<<<<< HEAD
-	"github.com/gosnmp/gosnmp"
-=======
-	"github.com/twsnmp/gosnmp"
->>>>>>> f69f8398
+	"github.com/fakiot/gosnmp"
 )
 
 func TestAPIConfigTypes(t *testing.T) {
