--- conflicted
+++ resolved
@@ -8,12 +8,8 @@
 	reflect "reflect"
 	time "time"
 
+	gosnmp "github.com/fakiot/gosnmp"
 	gomock "github.com/golang/mock/gomock"
-<<<<<<< HEAD
-	gosnmp "github.com/gosnmp/gosnmp"
-=======
-	gosnmp "github.com/twsnmp/gosnmp"
->>>>>>> f69f8398
 )
 
 // MockHandler is a mock of Handler interface
